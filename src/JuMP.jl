#############################################################################
# JuMP
# An algebraic modelling langauge for Julia
# See http://github.com/JuliaOpt/JuMP.jl
#############################################################################

import Base.getindex
import Base.setindex!
import Base.print
import Base.show
import Base.push!
import Base.append!
import Base.writemime

module JuMP

# Use the standard solver interface for LPs and MIPs
using MathProgBase
require(joinpath(Pkg.dir("MathProgBase"),"src","MathProgSolverInterface.jl"))
using MathProgSolverInterface

importall Base

export
# Objects
    Model, Variable, AffExpr, QuadExpr, LinearConstraint, QuadConstraint, MultivarDict,
# Functions
    # Relevant to all
    print,show,
    # Model related
    getNumVars, getNumConstraints, getObjectiveValue, getObjective,
    getObjectiveSense, setObjectiveSense, writeLP, writeMPS, setObjective,
    addConstraint, addVar, addVars, solve, copy,
    # Variable
    setName, getName, setLower, setUpper, getLower, getUpper,
    getValue, setValue, getDual,
    # Expressions and constraints
    affToStr, quadToStr, conToStr, chgConstrRHS,
    
# Macros and support functions
    @addConstraint, @defVar, 
    @defConstrRef, @setObjective, addToExpression

include("JuMPDict.jl")
include("utils.jl")

###############################################################################
# Constants
const CONTINUOUS = 0
const INTEGER = 1
export CONTINUOUS, INTEGER

###############################################################################
# Model class
# Keeps track of all model and column info
type Model
    obj#::QuadExpr
    objSense::Symbol
    
    linconstr#::Vector{LinearConstraint}
    quadconstr
    
    # Column data
    numCols::Int
    colNames::Vector{String}
    colLower::Vector{Float64}
    colUpper::Vector{Float64}
    colCat::Vector{Int}

    # Solution data
    objVal
    colVal::Vector{Float64}
    redCosts::Vector{Float64}
    linconstrDuals::Vector{Float64}
    # internal solver model object
    internalModel
    # Solver+option object from MathProgBase
    solver::AbstractMathProgSolver
    # true if we haven't solved yet
    firstsolve::Bool
    # callbacks
    lazycallback
    cutcallback

    # JuMPDict list
    dictList::Vector
end

# Default constructor
function Model(sense::Symbol;lpsolver=MathProgBase.defaultLPsolver,mipsolver=MathProgBase.defaultMIPsolver,solver=nothing)
    Base.warn_once("Model(:$sense) syntax is deprecated. The sense should be passed to setObjective, e.g. @setObjective(model, :$sense, ...)")
    if lpsolver != MathProgBase.defaultLPsolver || mipsolver != MathProgBase.defaultMIPsolver
        error("lpsolver and mipsolver keywords have been merged. Use 'solver' instead, for example, Model(solver=ClpSolver())")
    end
    if solver == nothing
        # use default solvers
        Model(QuadExpr(),sense,LinearConstraint[], QuadConstraint[],
              0,String[],Float64[],Float64[],Int[],
              0,Float64[],Float64[],Float64[],nothing,MathProgBase.MissingSolver("",Symbol[]),true,
              nothing,nothing,JuMPDict[])
    else
        if !isa(solver,AbstractMathProgSolver)
            error("solver argument ($solver) must be an AbstractMathProgSolver")
        end
        # user-provided solver must support problem class
        Model(QuadExpr(),sense,LinearConstraint[], QuadConstraint[],
              0,String[],Float64[],Float64[],Int[],
              0,Float64[],Float64[],Float64[],nothing,solver,true,
              nothing,nothing,JuMPDict[])
    end
end

function Model(;solver=nothing,lpsolver=MathProgBase.defaultLPsolver,mipsolver=MathProgBase.defaultMIPsolver)
    if lpsolver != MathProgBase.defaultLPsolver || mipsolver != MathProgBase.defaultMIPsolver
        error("lpsolver and mipsolver keywords have been merged. Use 'solver' instead, for example, Model(solver=ClpSolver())")
    end
    
    if solver == nothing
        # use default solvers
        Model(QuadExpr(),:Min,LinearConstraint[], QuadConstraint[],
              0,String[],Float64[],Float64[],Int[],
              0,Float64[],Float64[],Float64[],nothing,MathProgBase.MissingSolver("",Symbol[]),true,
              nothing,nothing,JuMPDict[])
    else
        if !isa(solver,AbstractMathProgSolver)
            error("solver argument ($solver) must be an AbstractMathProgSolver")
        end
        # user-provided solver must support problem class
        Model(QuadExpr(),:Min,LinearConstraint[], QuadConstraint[],
              0,String[],Float64[],Float64[],Int[],
              0,Float64[],Float64[],Float64[],nothing,solver,true,
              nothing,nothing,JuMPDict[])
    end
end

# Getters/setters
getNumVars(m::Model) = m.numCols
getNumConstraints(m::Model) = length(m.linconstr)
getObjectiveValue(m::Model) = m.objVal
getObjectiveSense(m::Model) = m.objSense
function setObjectiveSense(m::Model, newSense::Symbol)
    if (newSense != :Max && newSense != :Min)
        error("Model sense must be :Max or :Min")
    end
    m.objSense = newSense
end

<<<<<<< HEAD
=======
function fillVarNames(m)
    for dict in m.dictList
        idxsets = dict.indexsets
        lengths = map(length, idxsets)
        N = length(idxsets)
        name = dict.name
        cprod = cumprod([lengths...])
        for (ind,var) in enumerate(dict.innerArray)
            setName(var,string("$name[$(idxsets[1][mod1(ind,lengths[1])])", [ ",$(idxsets[i][int(ceil(mod1(ind,cprod[i]) / cprod[i-1]))])" for i=2:N ]..., "]"))
        end
    end
    m.dictList = JuMPDict[]
end


# Pretty print
function print(io::IO, m::Model)
    (length(m.dictList) != 0) && fillVarNames(m)

    println(io, string(m.objSense," ",quadToStr(m.obj)))
    println(io, "Subject to: ")
    for c in m.linconstr
        println(io, conToStr(c))
    end
    for c in m.quadconstr
        println(io, conToStr(c))
    end
    for i in 1:m.numCols
        if m.colCat[i] == INTEGER && m.colLower[i] == 0 && m.colUpper[i] == 1
            print(io, (m.colNames[i] == "" ? string("_col",i) : m.colNames[i]))
            # println(" \u220a {0,1}")
            println(io, " binary")
        elseif m.colLower[i] == -Inf && m.colUpper[i] == Inf
            if m.colCat[i] == INTEGER
                print(io, (m.colNames[i] == "" ? string("_col",i) : m.colNames[i]))
                # println(io, "\u220a\u2124")
                println(io, " free integer")
            else
                print(io, (m.colNames[i] == "" ? string("_col",i) : m.colNames[i]))
                println(io, " free")
            end
        elseif m.colLower[i] == -Inf
            print(io, (m.colNames[i] == "" ? string("_col",i) : m.colNames[i]))
            print(io, " \u2264 $(m.colUpper[i])")
            # println(io, m.colCat[i] == INTEGER ? ", $(m.colNames[i])\u220a\u2124" : "")
            println(io, m.colCat[i] == INTEGER ? ", $(m.colNames[i]) integer" : "")
        elseif m.colUpper[i] == Inf
            print(io, (m.colNames[i] == "" ? string("_col",i) : m.colNames[i]))
            print(io, " \u2265 $(m.colLower[i])")
            # println(io, m.colCat[i] == INTEGER ? ", $(m.colNames[i])\u220a\u2124" : "")
            println(io, m.colCat[i] == INTEGER ? ", $(m.colNames[i]) integer" : "")
        else
            print(io, "$(m.colLower[i]) \u2264 ")
            print(io, (m.colNames[i] == "" ? string("_col",i) : m.colNames[i]))
            print(io, " \u2264 $(m.colUpper[i])")
            # println(io, m.colCat[i] == INTEGER ? ", $(m.colNames[i])\u220a\u2124" : "")
            println(io, m.colCat[i] == INTEGER ? ", $(m.colNames[i]) integer" : "")
        end
    end
end

function show(io::IO, m::Model)
    print(io, m.objSense == :Max ? "Maximization" : ((m.objSense == :Min && !isempty(m.obj)) ? "Minimization" : "Feasibility"))
    println(io, " problem with:")
    println(io, " * $(length(m.linconstr)) linear constraints")
    nquad = length(m.quadconstr)
    if nquad > 0
        println(io, " * $(nquad) quadratic constraints")
    end
    print(io, " * $(m.numCols) variables")  
    nint = sum(m.colCat .== INTEGER)
    println(io, nint == 0 ? "" : " ($nint integer)")
    print(io, "Solver set to ")
    if typeof(m.solver) == MissingSolver
        solver = nquad > 0 ? string(MathProgBase.defaultQPsolver) : (nint > 0 ? string(MathProgBase.defaultMIPsolver) : string(MathProgBase.defaultLPsolver))
    else
        solver = string(m.solver)
    end
    println(io, split(solver, "Solver")[1])
end

>>>>>>> 09383f2f
# Deep copy the model
function copy(source::Model)
    
    dest = Model()
    dest.solver = source.solver  # The two models are linked by this
    dest.lazycallback = source.lazycallback
    dest.cutcallback = source.cutcallback
    
    # Objective
    dest.obj = copy(source.obj, dest)
    dest.objSense = source.objSense

    # Constraints
    dest.linconstr = [copy(c, dest) for c in source.linconstr]
    dest.quadconstr = [copy(c, dest) for c in source.quadconstr]

    # Variables
    dest.numCols = source.numCols
    dest.colNames = source.colNames[:]
    dest.colLower = source.colLower[:]
    dest.colUpper = source.colUpper[:]
    dest.colCat = source.colCat[:]

    return dest
end

###############################################################################
# Variable class
# Doesn't actually do much, just a pointer back to the model
type Variable
    m::Model
    col::Int
end

function Variable(m::Model,lower::Number,upper::Number,cat::Int,name::String)
    m.numCols += 1
    push!(m.colNames, name)
    push!(m.colLower, convert(Float64,lower))
    push!(m.colUpper, convert(Float64,upper))
    push!(m.colCat, cat)
    push!(m.colVal,NaN)
    return Variable(m, m.numCols)
end

Variable(m::Model,lower::Number,upper::Number,cat::Int) =
    Variable(m,lower,upper,cat,"")



# Name setter/getters
setName(v::Variable,n::String) = (v.m.colNames[v.col] = n)

function getName(v::Variable) 
    if length(v.m.colNames) > 0
        v.m.colNames[v.col] == "" && fillVarNames(v.m)
        return ( v.m.colNames[v.col] == "" ? "_col$(v.col)" : v.m.colNames[v.col] )
    end
    nothing
end

function getName(m::Model, col)
    m.colNames[col] == "" && fillVarNames(m)
    return ( m.colNames[col] == "" ? "_col$(col)" : m.colNames[col] )
end
print(io::IO, v::Variable) = print(io, getName(v))
show(io::IO, v::Variable) = print(io, getName(v))

# Bound setter/getters
setLower(v::Variable,lower::Number) = (v.m.colLower[v.col] = convert(Float64,lower))
setUpper(v::Variable,upper::Number) = (v.m.colUpper[v.col] = convert(Float64,upper))
getLower(v::Variable) = v.m.colLower[v.col]
getUpper(v::Variable) = v.m.colUpper[v.col]

# Value setter/getter
function setValue(v::Variable, val::Number)
    v.m.colVal[v.col] = val
end

function getValue(v::Variable) 
    if length(v.m.colVal) < getNumVars(v.m)
        error("Variable values not available. Check that the model was properly solved.")
    end
    return v.m.colVal[v.col]
end

# Dual value (reduced cost) getter
function getDual(v::Variable) 
    if length(v.m.redCosts) < getNumVars(v.m)
        error("Variable bound duals (reduced costs) not available. Check that the model was properly solved and no integer variables are present.")
    end
    return v.m.redCosts[v.col]
end

###############################################################################
# Generic affine expression class
# Holds a vector of tuples (Var, Coeff)
type GenericAffExpr{CoefType,VarType}
    vars::Array{VarType,1}
    coeffs::Array{CoefType,1}
    constant::CoefType
end
print(io::IO, a::GenericAffExpr) = print(io, affToStr(a))
show(io::IO, a::GenericAffExpr) = print(io, affToStr(a))

typealias AffExpr GenericAffExpr{Float64,Variable}
AffExpr() = AffExpr(Variable[],Float64[],0.)

isempty(a::AffExpr) = (length(a.vars) == 0 && a.constant == 0.)

function setObjective(m::Model, a::AffExpr)
    Base.warn_once("Calling setObjective without specifying an objective sense is deprecated. Use setObjective(model, sense, expr) (or @setObjective(model, sense, expr)).")
    m.obj = QuadExpr()
    m.obj.aff = a
end

function setObjective(m::Model, sense::Symbol, a::AffExpr)
    setObjectiveSense(m, sense)
    m.obj = QuadExpr()
    m.obj.aff = a
end

function affToStr(a::AffExpr, showConstant=true)
    if length(a.vars) == 0
        if showConstant
            return string(a.constant)
        else
            return "0.0"
        end
    end

    # Get reference to model
    m = a.vars[1].m

    # Collect like terms
    indvec = IndexedVector(Float64,m.numCols)
    for ind in 1:length(a.vars)
        addelt(indvec, a.vars[ind].col, a.coeffs[ind])
    end

    elm = 0
    termStrings = Array(UTF8String, 2*length(a.vars))
    for i in 1:indvec.nnz
        idx = indvec.nzidx[i]
        if abs(indvec.elts[idx]) > 1e-20
            if elm == 0
                elm += 1
                termStrings[1] = "$(indvec.elts[idx]) $(getName(m,idx))"
            else 
                if indvec.elts[idx] < 0
                    termStrings[2*elm] = " - "
                else
                    termStrings[2*elm] = " + "
                end
                termStrings[2*elm+1] = "$(abs(indvec.elts[idx])) $(getName(m,idx))"
                elm += 1
            end
        end
    end

    if elm == 0
        ret = "0.0"
    else
        # And then connect them up with +s
        ret = join(termStrings[1:(2*elm-1)])
    end
    
    if abs(a.constant) >= 0.000001 && showConstant
        if a.constant < 0
            ret = string(ret, " - ", abs(a.constant))
        else
            ret = string(ret, " + ", a.constant)
        end
    end
    return ret
end

# Copy utility function, not exported
function copy(a::AffExpr, new_model::Model)
    return AffExpr([Variable(new_model, v.col) for v in a.vars],
                                 a.coeffs[:], a.constant)
end

# More efficient ways to grow an affine expression
# Add a single term to an affine expression
function push!{T,S}(aff::GenericAffExpr{T,S}, new_coeff::T, new_var::S)
    push!(aff.vars, new_var)
    push!(aff.coeffs, new_coeff)
end
# Add an affine expression to an existing affine expression
function append!{T,S}(aff::GenericAffExpr{T,S}, other::GenericAffExpr{T,S})
    append!(aff.vars, other.vars)
    append!(aff.coeffs, other.coeffs)
    aff.constant += other.constant  # Not efficient if CoefType isn't immutable
end

###############################################################################
# QuadExpr class
# Holds a vector of tuples (Var, Var, Coeff), as well as an AffExpr
type QuadExpr
    qvars1::Vector{Variable}
    qvars2::Vector{Variable}
    qcoeffs::Vector{Float64}
    aff::AffExpr
end

QuadExpr() = QuadExpr(Variable[],Variable[],Float64[],AffExpr())

isempty(q::QuadExpr) = (length(q.qvars1) == 0 && isempty(q.aff))

function setObjective(m::Model, q::QuadExpr)
    Base.warn_once("Calling setObjective without specifying an objective sense is deprecated. Use setObjective(model, sense, expr).")
    m.obj = q
end

function setObjective(m::Model, sense::Symbol, q::QuadExpr)
    m.obj = q
    setObjectiveSense(m, sense)
end


print(io::IO, q::QuadExpr) = print(io, quadToStr(q))
show(io::IO, q::QuadExpr) = print(io, quadToStr(q))

function quadToStr(q::QuadExpr)
    if length(q.qvars1) == 0
        return affToStr(q.aff)
    end

    m::Model = q.qvars1[1].m
    # canonicalize and merge duplicates
    for ind in 1:length(q.qvars1)
            if q.qvars2[ind].col < q.qvars1[ind].col
                    q.qvars1[ind],q.qvars2[ind] = q.qvars2[ind],q.qvars1[ind]
            end
    end
    Q = sparse([v.col for v in q.qvars1], [v.col for v in q.qvars2], q.qcoeffs)
    I,J,V = findnz(Q)

    termStrings = Array(UTF8String, 2*nnz(Q))
    if nnz(Q) > 0
        if V[1] < 0
            termStrings[1] = "-"
        else
            termStrings[1] = ""
        end
        for ind in 1:nnz(Q)
            if ind >= 2
                if V[ind] < 0
                    termStrings[2*ind-1] = " - "
                else 
                    termStrings[2*ind-1] = " + "
                end
            end
            x = Variable(m,I[ind])
            if I[ind] == J[ind]
                # Squared term
                termStrings[2*ind] = string(abs(V[ind])," ",
                                            getName(x),"²")
            else
                # Normal term
                y = Variable(m,J[ind])
                termStrings[2*ind] = string(abs(V[ind])," ",
                                            getName(x),"*",
                                            getName(y))
            end
        end
    end
    ret = join(termStrings)

    if q.aff.constant == 0 && length(q.aff.vars) == 0
        return ret
    else
        aff = affToStr(q.aff)
        if aff[1] == '-'
            return string(ret, " - ", aff[2:end])
        else
            return string(ret, " + ", aff)
        end
    end
end

# Copy utility function, not exported
function copy(q::QuadExpr, new_model::Model)
    return QuadExpr([Variable(new_model, v.col) for v in q.qvars1],
                    [Variable(new_model, v.col) for v in q.qvars2],
                    q.qcoeffs[:], copy(q.aff, new_model))
end

##########################################################################
# JuMPConstraint
# abstract base for constraint types
abstract JuMPConstraint

##########################################################################
# LinearConstraint class
# An affine expression with lower bound (possibly -Inf) and upper bound (possibly Inf).
type LinearConstraint <: JuMPConstraint
    terms::AffExpr
    lb::Float64
    ub::Float64
end

if VERSION.major == 0 && VERSION.minor < 3
    LinearConstraint(terms::AffExpr,lb::Number,ub::Number) =
        LinearConstraint(terms,float(lb),float(ub))
end


function addConstraint(m::Model, c::LinearConstraint)
    push!(m.linconstr,c)
    if !m.firstsolve
        # TODO: we don't check for duplicates here
        try
            addconstr!(m.internalModel,[v.col for v in c.terms.vars],c.terms.coeffs,c.lb,c.ub)
        catch
            Base.warn_once("Solver does not appear to support adding constraints to an existing model. Hot-start is disabled.")
            m.firstsolve = true
        end
    end
    return ConstraintRef{LinearConstraint}(m,length(m.linconstr))
end

print(io::IO, c::LinearConstraint) = print(io, conToStr(c))
show(io::IO, c::LinearConstraint) = print(io, conToStr(c))

function sense(c::LinearConstraint) 
    if c.lb != -Inf
        if c.ub != Inf
            if c.ub == c.lb
                return :(==)
            else
                return :range
            end
        else
                return :>=
        end
    else
        @assert c.ub != Inf
        return :<=
    end
end

function rhs(c::LinearConstraint)
    s = sense(c)
    @assert s != :range
    if s == :<=
        return c.ub
    else
        return c.lb
    end
end

function conToStr(c::LinearConstraint)
    s = sense(c)
    if s == :range
        return string(c.lb," <= ",affToStr(c.terms,false)," <= ",c.ub)
    else
        return string(affToStr(c.terms,false)," ",s," ",rhs(c))
    end
end

# Copy utility function, not exported
function copy(c::LinearConstraint, new_model::Model)
    return LinearConstraint(copy(c.terms, new_model), c.lb, c.ub)
end

##########################################################################
# QuadConstraint class
# An quadratic constraint. Right-hand side is implicitly taken to be zero; 
# constraint is stored in the included QuadExpr.
type QuadConstraint <: JuMPConstraint
    terms::QuadExpr
    sense::Symbol
end

function addConstraint(m::Model, c::QuadConstraint)
    push!(m.quadconstr,c)
    if !m.firstsolve
        # we don't (yet) support hot-starting QCQP solutions
        m.firstsolve = true
    end
    return ConstraintRef{QuadConstraint}(m,length(m.quadconstr))
end

print(io::IO, c::QuadConstraint) = print(io, conToStr(c))
show(io::IO, c::QuadConstraint)  = print(io, conToStr(c))

conToStr(c::QuadConstraint) = string(quadToStr(c.terms), " ", c.sense, " 0")

# Copy utility function, not exported
function copy(c::QuadConstraint, new_model::Model)
    return QuadConstraint(copy(c.terms, new_model), c.sense)
end

##########################################################################
# ConstraintRef
# Reference to a constraint for retrieving solution info
immutable ConstraintRef{T<:JuMPConstraint}
    m::Model
    idx::Int
end

function getDual(c::ConstraintRef{LinearConstraint}) 
    if length(c.m.linconstrDuals) != getNumConstraints(c.m)
        error("Dual solution not available. Check that the model was properly solved and no integer variables are present.")
    end
    return c.m.linconstrDuals[c.idx]
end

function chgConstrRHS(c::ConstraintRef{LinearConstraint}, rhs::Number)
    constr = c.m.linconstr[c.idx]
    sen = sense(constr)
    if sen == :range
        error("Modifying range constraints is currently unsupported.")
    elseif sen == :(==)
        constr.lb = float(rhs)
        constr.ub = float(rhs)
    elseif sen == :>=
        constr.lb = float(rhs)
    else
        @assert sen == :<=
        constr.ub = float(rhs)
    end
end

print(io::IO, c::ConstraintRef{LinearConstraint}) = print(io, conToStr(c.m.linconstr[c.idx]))
print(io::IO, c::ConstraintRef{QuadConstraint}) = print(io, conToStr(c.m.quadconstr[c.idx]))
show{T}(io::IO, c::ConstraintRef{T}) = print(io, c)

# add variable to existing constraints
function Variable(m::Model,lower::Number,upper::Number,cat::Int,objcoef::Number,
    constraints::Vector{ConstraintRef{LinearConstraint}},coefficients::Vector{Float64};
    name::String="")
        
    v = Variable(m, lower, upper, cat, name)
    # add to existing constraints
    @assert length(constraints) == length(coefficients)
    for i in 1:length(constraints)
        c::LinearConstraint = m.linconstr[constraints[i].idx]
        coef = coefficients[i]
        push!(c.terms.vars,v)
        push!(c.terms.coeffs,coef)
    end
    push!(m.obj.aff.vars, v)
    push!(m.obj.aff.coeffs,objcoef)

    if !m.firstsolve
        try
            addvar!(m.internalModel,Int[c.idx for c in constraints],coefficients,float(lower),float(upper),float(objcoef))
        catch
            Base.warn_once("Solver does not appear to support adding variables to an existing model. Hot-start is disabled.")
            m.firstsolve = true
        end
    end

    return v
end

##########################################################################
# Operator overloads
include("operators.jl")
# Writers - we support MPS (MILP + QuadObj), LP (MILP)
include("writers.jl")
# Solvers
include("solvers.jl")
# Macros - @defVar, sum{}, etc.
include("macros.jl")
# Callbacks - lazy, cuts, ...
include("callbacks.jl")
# Pretty-printing, including IJulia
include("print.jl")

##########################################################################
end<|MERGE_RESOLUTION|>--- conflicted
+++ resolved
@@ -145,90 +145,6 @@
     m.objSense = newSense
 end
 
-<<<<<<< HEAD
-=======
-function fillVarNames(m)
-    for dict in m.dictList
-        idxsets = dict.indexsets
-        lengths = map(length, idxsets)
-        N = length(idxsets)
-        name = dict.name
-        cprod = cumprod([lengths...])
-        for (ind,var) in enumerate(dict.innerArray)
-            setName(var,string("$name[$(idxsets[1][mod1(ind,lengths[1])])", [ ",$(idxsets[i][int(ceil(mod1(ind,cprod[i]) / cprod[i-1]))])" for i=2:N ]..., "]"))
-        end
-    end
-    m.dictList = JuMPDict[]
-end
-
-
-# Pretty print
-function print(io::IO, m::Model)
-    (length(m.dictList) != 0) && fillVarNames(m)
-
-    println(io, string(m.objSense," ",quadToStr(m.obj)))
-    println(io, "Subject to: ")
-    for c in m.linconstr
-        println(io, conToStr(c))
-    end
-    for c in m.quadconstr
-        println(io, conToStr(c))
-    end
-    for i in 1:m.numCols
-        if m.colCat[i] == INTEGER && m.colLower[i] == 0 && m.colUpper[i] == 1
-            print(io, (m.colNames[i] == "" ? string("_col",i) : m.colNames[i]))
-            # println(" \u220a {0,1}")
-            println(io, " binary")
-        elseif m.colLower[i] == -Inf && m.colUpper[i] == Inf
-            if m.colCat[i] == INTEGER
-                print(io, (m.colNames[i] == "" ? string("_col",i) : m.colNames[i]))
-                # println(io, "\u220a\u2124")
-                println(io, " free integer")
-            else
-                print(io, (m.colNames[i] == "" ? string("_col",i) : m.colNames[i]))
-                println(io, " free")
-            end
-        elseif m.colLower[i] == -Inf
-            print(io, (m.colNames[i] == "" ? string("_col",i) : m.colNames[i]))
-            print(io, " \u2264 $(m.colUpper[i])")
-            # println(io, m.colCat[i] == INTEGER ? ", $(m.colNames[i])\u220a\u2124" : "")
-            println(io, m.colCat[i] == INTEGER ? ", $(m.colNames[i]) integer" : "")
-        elseif m.colUpper[i] == Inf
-            print(io, (m.colNames[i] == "" ? string("_col",i) : m.colNames[i]))
-            print(io, " \u2265 $(m.colLower[i])")
-            # println(io, m.colCat[i] == INTEGER ? ", $(m.colNames[i])\u220a\u2124" : "")
-            println(io, m.colCat[i] == INTEGER ? ", $(m.colNames[i]) integer" : "")
-        else
-            print(io, "$(m.colLower[i]) \u2264 ")
-            print(io, (m.colNames[i] == "" ? string("_col",i) : m.colNames[i]))
-            print(io, " \u2264 $(m.colUpper[i])")
-            # println(io, m.colCat[i] == INTEGER ? ", $(m.colNames[i])\u220a\u2124" : "")
-            println(io, m.colCat[i] == INTEGER ? ", $(m.colNames[i]) integer" : "")
-        end
-    end
-end
-
-function show(io::IO, m::Model)
-    print(io, m.objSense == :Max ? "Maximization" : ((m.objSense == :Min && !isempty(m.obj)) ? "Minimization" : "Feasibility"))
-    println(io, " problem with:")
-    println(io, " * $(length(m.linconstr)) linear constraints")
-    nquad = length(m.quadconstr)
-    if nquad > 0
-        println(io, " * $(nquad) quadratic constraints")
-    end
-    print(io, " * $(m.numCols) variables")  
-    nint = sum(m.colCat .== INTEGER)
-    println(io, nint == 0 ? "" : " ($nint integer)")
-    print(io, "Solver set to ")
-    if typeof(m.solver) == MissingSolver
-        solver = nquad > 0 ? string(MathProgBase.defaultQPsolver) : (nint > 0 ? string(MathProgBase.defaultMIPsolver) : string(MathProgBase.defaultLPsolver))
-    else
-        solver = string(m.solver)
-    end
-    println(io, split(solver, "Solver")[1])
-end
-
->>>>>>> 09383f2f
 # Deep copy the model
 function copy(source::Model)
     
