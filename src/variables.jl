--- conflicted
+++ resolved
@@ -313,17 +313,10 @@
 
 Delete the lower bound constraint of a variable.
 """
-<<<<<<< HEAD
-function deletelowerbound(variable_ref::VariableRef)
+function delete_lower_bound(variable_ref::VariableRef)
     JuMP.delete(variable_ref.m, LowerBoundRef(variable_ref))
     delete!(variable_ref.m.variable_to_lower_bound, index(variable_ref))
     return nothing
-=======
-function delete_lower_bound(v::VariableRef)
-    MOI.delete!(v.m, LowerBoundRef(v))
-    delete!(v.m.variable_to_lower_bound, index(v))
-    nothing
->>>>>>> 98353739
 end
 
 """
@@ -377,17 +370,10 @@
 
 Delete the upper bound constraint of a variable.
 """
-<<<<<<< HEAD
-function deleteupperbound(variable_ref::VariableRef)
+function delete_upper_bound(variable_ref::VariableRef)
     JuMP.delete(variable_ref.m, UpperBoundRef(variable_ref))
     delete!(variable_ref.m.variable_to_upper_bound, index(variable_ref))
     return nothing
-=======
-function delete_upper_bound(v::VariableRef)
-    MOI.delete!(v.m, UpperBoundRef(v))
-    delete!(v.m.variable_to_upper_bound, index(v))
-    nothing
->>>>>>> 98353739
 end
 
 """
@@ -482,16 +468,10 @@
     nothing
 end
 
-<<<<<<< HEAD
-function unsetinteger(variable_ref::VariableRef)
+function unset_integer(variable_ref::VariableRef)
     JuMP.delete(variable_ref.m, IntegerRef(variable_ref))
     delete!(variable_ref.m.variable_to_integrality, index(variable_ref))
     return nothing
-=======
-function unset_integer(v::VariableRef)
-    MOI.delete!(v.m, IntegerRef(v))
-    delete!(v.m.variable_to_integrality, index(v))
->>>>>>> 98353739
 end
 
 function IntegerRef(v::VariableRef)
@@ -522,16 +502,10 @@
     nothing
 end
 
-<<<<<<< HEAD
-function unsetbinary(variable_ref::VariableRef)
+function unset_binary(variable_ref::VariableRef)
     JuMP.delete(variable_ref.m, BinaryRef(variable_ref))
     delete!(variable_ref.m.variable_to_zero_one, index(variable_ref))
     return nothing
-=======
-function unset_binary(v::VariableRef)
-    MOI.delete!(v.m, BinaryRef(v))
-    delete!(v.m.variable_to_zero_one, index(v))
->>>>>>> 98353739
 end
 
 function BinaryRef(v::VariableRef)
